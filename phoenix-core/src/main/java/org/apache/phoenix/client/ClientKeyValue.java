--- conflicted
+++ resolved
@@ -425,10 +425,7 @@
             this.ts, type, value.get(), value.getOffset(), value.getLength());
     return this.delegate.getBuffer();
   }
-<<<<<<< HEAD
-}
-=======
-
+  
   public ImmutableBytesWritable getRawRow() {
     return this.row;
   }
@@ -445,4 +442,3 @@
     return this.value;
   }
 }
->>>>>>> f22460c5
