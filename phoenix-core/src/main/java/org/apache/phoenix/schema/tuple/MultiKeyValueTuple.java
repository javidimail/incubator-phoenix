/*
 * Licensed to the Apache Software Foundation (ASF) under one
 * or more contributor license agreements.  See the NOTICE file
 * distributed with this work for additional information
 * regarding copyright ownership.  The ASF licenses this file
 * to you under the Apache License, Version 2.0 (the
 * "License"); you may not use this file except in compliance
 * with the License.  You may obtain a copy of the License at
 *
 * http://www.apache.org/licenses/LICENSE-2.0
 *
 * Unless required by applicable law or agreed to in writing, software
 * distributed under the License is distributed on an "AS IS" BASIS,
 * WITHOUT WARRANTIES OR CONDITIONS OF ANY KIND, either express or implied.
 * See the License for the specific language governing permissions and
 * limitations under the License.
 */
package org.apache.phoenix.schema.tuple;

import java.util.List;

import org.apache.hadoop.hbase.Cell;
import org.apache.hadoop.hbase.KeyValue;
import org.apache.hadoop.hbase.io.ImmutableBytesWritable;
import org.apache.phoenix.util.KeyValueUtil;

import com.google.common.collect.ImmutableList;


<<<<<<< HEAD
public class MultiKeyValueTuple implements Tuple {
    private List<Cell> values;
=======
public class MultiKeyValueTuple extends BaseTuple {
    private List<KeyValue> values;
>>>>>>> f22460c5
    
    public MultiKeyValueTuple(List<Cell> values) {
        setKeyValues(values);
    }
    
    public MultiKeyValueTuple() {
    }

    public void setKeyValues(List<Cell> values) {
        this.values = ImmutableList.copyOf(values);
    }
    
    @Override
    public void getKey(ImmutableBytesWritable ptr) {
        Cell value = values.get(0);
        ptr.set(value.getRowArray(), value.getRowOffset(), value.getRowLength());
    }

    @Override
    public boolean isImmutable() {
        return true;
    }

    @Override
    public Cell getValue(byte[] family, byte[] qualifier) {
        return KeyValueUtil.getColumnLatest(values, family, qualifier);
    }

    @Override
    public String toString() {
        return values.toString();
    }

    @Override
    public int size() {
        return values.size();
    }

    @Override
    public Cell getValue(int index) {
        return values.get(index);
    }

    @Override
    public boolean getValue(byte[] family, byte[] qualifier,
            ImmutableBytesWritable ptr) {
        Cell kv = getValue(family, qualifier);
        if (kv == null)
            return false;
        ptr.set(kv.getValueArray(), kv.getValueOffset(), kv.getValueLength());
        return true;
    }
}<|MERGE_RESOLUTION|>--- conflicted
+++ resolved
@@ -20,20 +20,14 @@
 import java.util.List;
 
 import org.apache.hadoop.hbase.Cell;
-import org.apache.hadoop.hbase.KeyValue;
 import org.apache.hadoop.hbase.io.ImmutableBytesWritable;
 import org.apache.phoenix.util.KeyValueUtil;
 
 import com.google.common.collect.ImmutableList;
 
 
-<<<<<<< HEAD
-public class MultiKeyValueTuple implements Tuple {
+public class MultiKeyValueTuple extends BaseTuple {
     private List<Cell> values;
-=======
-public class MultiKeyValueTuple extends BaseTuple {
-    private List<KeyValue> values;
->>>>>>> f22460c5
     
     public MultiKeyValueTuple(List<Cell> values) {
         setKeyValues(values);
